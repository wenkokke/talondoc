[build-system]
requires = ["setuptools>=45"]
build-backend = "setuptools.build_meta"

[project]
name = "talondoc"
version = "1.0.0"
description = "A Sphinx extension for Talon user directories."
license = { file = 'LICENSE' }
authors = [{ name = "Wen Kokke", email = "wenkokke@users.noreply.github.com" }]
readme = "README.md"
keywords = ["talon", "sphinx"]
classifiers = [
  "License :: OSI Approved :: MIT License",
  "Topic :: Software Development :: Compilers",
  "Programming Language :: Python :: 3",
  "Programming Language :: Python :: 3.10",
  "Programming Language :: Python :: 3.11",
]
requires-python = ">=3.10,<3.12"
dependencies = [
  "awesome_progress_bar >=1.7,<2",
  "docstring_parser >=0.14,<0.17",
  "editdistance >=0.6,<0.7",
  "Jinja2 >=3,<4",
  "Sphinx >=5,<9",
  "talonfmt >=1.7.4,<2",
  "tree_sitter_talon >=3!1.0,<3!2",
  "colorlog >=6.7,<7",
  "packaging >=23.1,<25",
  'pywin32; platform_system=="Windows"',
  "singledispatchmethod >=1.0,<2; python_version <'3.8'",
]

[project.optional-dependencies]
mypy = [
  "types_click",
  "types_docutils",
  "types_editdistance",
  "types_jinja2",
  "types_pytz",
  "types_setuptools",
]
test = [
  "bumpver",
<<<<<<< HEAD
  "myst_parser >=1,<3",
  "sphinx_rtd_theme >=1.2,<2",
  "sphinx_tabs >=3.4,<5"
]
docs = [
  "myst_parser >=1,<3",
  "sphinx_rtd_theme >=1.2,<2",
  "sphinx_tabs >=3.4,<5"
=======
  "myst_parser >=1,<2",
  "sphinx_rtd_theme >=1.2,<4",
  "sphinx_tabs >=3.4,<5",
]
docs = [
  "myst_parser >=1,<2",
  "sphinx_rtd_theme >=1.2,<4",
  "sphinx_tabs >=3.4,<5",
>>>>>>> 38fa561c
]

[project.scripts]
talondoc = "talondoc:talondoc"

[tool.bumpver]
current_version = "1.0.0"
version_pattern = "MAJOR.MINOR.PATCH[TAG]"
commit_message = "Bump version {old_version} -> {new_version}"
commit = true
tag = true
push = true

[tool.bumpver.file_patterns]
"pyproject.toml" = [
  '^current_version = "{version}"$',
  '^version = "{pep440_version}"$',
]
"example/docs/conf.py" = ['^release = "{pep440_version}"$']
"src/talondoc/_version.py" = ['^__version__: str = "{pep440_version}"$']

[tool.isort]
profile = "black"
line_length = 88

[tool.mypy]
python_version = "3.10"
strict = true
ignore_missing_imports = true
implicit_reexport = false
warn_unused_ignores = false

[[tool.mypy.overrides]]
module = "sphinx.application"
implicit_reexport = true

[tool.pytest.ini_options]
enable_assertion_pass_hook = true
filterwarnings = ["ignore::DeprecationWarning:.*:"]
minversion = "6.0"
testpaths = ["tests"]

[tool.setuptools.packages.find]
where = ["src"]

[tool.tox]


legacy_tox_ini = """
[tox]
envlist = py{310,311}-{rst,md}
isolated_build = true

[testenv]
allowlist_externals = cp, mkdir, rm
extras =
  test
setenv =
  TALONDOC_STRICT = 1
  rst: TALONDOC_FORMAT = rst
  md: TALONDOC_FORMAT = md
commands_pre =
  cp -R '{tox_root}/example/community' '{env_tmp_dir}/community'
  mkdir -p '{env_tmp_dir}/docs'
  cp '{tox_root}/example/docs/conf.py' '{env_tmp_dir}/docs/conf.py'
  cp '{tox_root}/example/docs/index.md' '{env_tmp_dir}/docs/index.md'
  cp -R '{tox_root}/example/docs/_static' '{env_tmp_dir}/docs/_static'
commands =
  {envpython} -m bumpver update --patch --no-fetch --dry
  {envpython} -X utf8 -m talondoc autogen '{env_tmp_dir}/docs' -o 'community' --generate-index
  {envpython} -X utf8 -m talondoc build '{env_tmp_dir}/docs' '{env_tmp_dir}/docs/_build'
commands_post =
  rm -rf '{env_tmp_dir}/community'
  rm -f '{env_tmp_dir}/docs/conf.py'
  rm -f '{env_tmp_dir}/docs/index.md'
  rm -rf '{env_tmp_dir}/docs/_static'
"""<|MERGE_RESOLUTION|>--- conflicted
+++ resolved
@@ -43,25 +43,14 @@
 ]
 test = [
   "bumpver",
-<<<<<<< HEAD
   "myst_parser >=1,<3",
-  "sphinx_rtd_theme >=1.2,<2",
+  "sphinx_rtd_theme >=1.2,<4",
   "sphinx_tabs >=3.4,<5"
 ]
 docs = [
   "myst_parser >=1,<3",
-  "sphinx_rtd_theme >=1.2,<2",
+  "sphinx_rtd_theme >=1.2,<4",
   "sphinx_tabs >=3.4,<5"
-=======
-  "myst_parser >=1,<2",
-  "sphinx_rtd_theme >=1.2,<4",
-  "sphinx_tabs >=3.4,<5",
-]
-docs = [
-  "myst_parser >=1,<2",
-  "sphinx_rtd_theme >=1.2,<4",
-  "sphinx_tabs >=3.4,<5",
->>>>>>> 38fa561c
 ]
 
 [project.scripts]
